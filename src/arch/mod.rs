//! Architecture dependent structures.

cfg_if::cfg_if! {
    if #[cfg(target_arch = "x86_64")] {
        mod x86_64;
        pub use self::x86_64::*;
<<<<<<< HEAD
    } else if #[cfg(target_arch = "riscv64")] {
        mod riscv64;
        pub use self::riscv64::*;
=======
    } else if #[cfg(target_arch = "aarch64")] {
        mod aarch64;
        pub use self::aarch64::*;
>>>>>>> f8197da1
    } else {
        // Following are things for the new, unified code structure. It's just demonstration and won't compile.
        pub struct AxArchVCpuImpl<H: AxVMHal> {}
        impl<H: AxVMHal> axvcpu::AxArchVCpu for AxArchVCpuImpl<H> {
            // ...implementation...
        }

        pub struct AxArchPerCpuState<H: AxVMHal> {}

        impl<H: AxVMHal> AxVMArchPerCpu for AxVMArchPerCpuImpl<H> {
            // ...implementation...
        }

        pub struct AxArchDeviceList<H: AxVMHal> {}

        impl<H: AxVMHal> AxArchDeviceList<H> {
            pub fn new() -> Self {
                // ...implementation...
            }
        }

        pub fn has_hardware_support() -> bool {
            // ...implementation...
        }
    }
}<|MERGE_RESOLUTION|>--- conflicted
+++ resolved
@@ -4,38 +4,11 @@
     if #[cfg(target_arch = "x86_64")] {
         mod x86_64;
         pub use self::x86_64::*;
-<<<<<<< HEAD
     } else if #[cfg(target_arch = "riscv64")] {
         mod riscv64;
         pub use self::riscv64::*;
-=======
     } else if #[cfg(target_arch = "aarch64")] {
         mod aarch64;
         pub use self::aarch64::*;
->>>>>>> f8197da1
-    } else {
-        // Following are things for the new, unified code structure. It's just demonstration and won't compile.
-        pub struct AxArchVCpuImpl<H: AxVMHal> {}
-        impl<H: AxVMHal> axvcpu::AxArchVCpu for AxArchVCpuImpl<H> {
-            // ...implementation...
-        }
-
-        pub struct AxArchPerCpuState<H: AxVMHal> {}
-
-        impl<H: AxVMHal> AxVMArchPerCpu for AxVMArchPerCpuImpl<H> {
-            // ...implementation...
-        }
-
-        pub struct AxArchDeviceList<H: AxVMHal> {}
-
-        impl<H: AxVMHal> AxArchDeviceList<H> {
-            pub fn new() -> Self {
-                // ...implementation...
-            }
-        }
-
-        pub fn has_hardware_support() -> bool {
-            // ...implementation...
-        }
     }
 }