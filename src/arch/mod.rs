//! Architecture dependent structures.

cfg_if::cfg_if! {
<<<<<<< HEAD
    if #[cfg(target_arch = "x86_64")] {
        mod x86_64;
        pub use self::x86_64::*;
    } else {
        // Following are things for the new, unified code structure. It's just demonstration and won't compile.
        pub struct AxArchVCpuImpl<H: AxVMHal> {}
        impl<H: AxVMHal> axvcpu::AxArchVCpu for AxArchVCpuImpl<H> {
            // ...implementation...
        }

        pub struct AxArchPerCpuState<H: AxVMHal> {}

        impl<H: AxVMHal> AxVMArchPerCpu for AxVMArchPerCpuImpl<H> {
            // ...implementation...
        }

        pub fn has_hardware_support() -> bool {
            // ...implementation...
        }
=======
    if #[cfg(target_arch = "riscv64")] {
        mod riscv64;
        pub use self::riscv64::*;
>>>>>>> 50c3348d
    }
}<|MERGE_RESOLUTION|>--- conflicted
+++ resolved
@@ -1,10 +1,12 @@
 //! Architecture dependent structures.
 
 cfg_if::cfg_if! {
-<<<<<<< HEAD
     if #[cfg(target_arch = "x86_64")] {
         mod x86_64;
         pub use self::x86_64::*;
+    } else if #[cfg(target_arch = "riscv64")] {
+        mod riscv64;
+        pub use self::riscv64::*;
     } else {
         // Following are things for the new, unified code structure. It's just demonstration and won't compile.
         pub struct AxArchVCpuImpl<H: AxVMHal> {}
@@ -18,13 +20,16 @@
             // ...implementation...
         }
 
+        pub struct AxArchDeviceList<H: AxVMHal> {}
+
+        impl<H: AxVMHal> AxArchDeviceList<H> {
+            pub fn new() -> Self {
+                // ...implementation...
+            }
+        }
+
         pub fn has_hardware_support() -> bool {
             // ...implementation...
         }
-=======
-    if #[cfg(target_arch = "riscv64")] {
-        mod riscv64;
-        pub use self::riscv64::*;
->>>>>>> 50c3348d
     }
 }