use alloc::boxed::Box;
use alloc::sync::Arc;
use alloc::vec::Vec;
<<<<<<< HEAD
use axerrno::{ax_err, ax_err_type, AxResult};
=======
use axerrno::{ax_err, AxResult};
use page_table::PagingIf;
>>>>>>> f8197da1

use crate::arch::AxArchDeviceList;
use crate::arch::AxArchVCpuImpl;
use crate::config::AxVMConfig;
use crate::{has_hardware_support, AxVMHal, HostPhysAddr};
<<<<<<< HEAD
use axvcpu::AxVCpu;
use core::cell::UnsafeCell;

#[allow(type_alias_bounds)] // we know the bound is not enforced here, we keep it for clarity
type VCpu<H: AxVMHal> = AxVCpu<AxArchVCpuImpl<H>>;
=======
use crate::AxNestedPageTable;
>>>>>>> f8197da1

struct AxVMInnerConst<H: AxVMHal> {
    id: usize,
    ept_root: HostPhysAddr,
    vcpu_list: Box<[VCpu<H>]>,
    // to be added: device_list: ...
    device_list: UnsafeCell<AxArchDeviceList<H>>,
}

struct AxVMInnerMut<H: AxVMHal> {
    npt_root: HostPhysAddr,
    // memory: ...
    _marker: core::marker::PhantomData<H>,
}

/// A Virtual Machine.
pub struct AxVM<H: AxVMHal> {
    inner_const: AxVMInnerConst<H>,
    inner_mut: AxVMInnerMut<H>,
}

impl<H: AxVMHal> AxVM<H> {
<<<<<<< HEAD
    // TODO: move guest memory mapping to AxVMConfig, and store GuestPhysMemorySet in AxVM
    pub fn new(config: AxVMConfig<H>, id: usize, ept_root: HostPhysAddr) -> AxResult<Arc<Self>> {
        let result = Arc::new({
=======
    pub fn new(config: AxVMConfig, id: usize, npt_root: HostPhysAddr) -> AxResult<Arc<Self>> {
        let result = Arc::new_cyclic(|weak_self| {
>>>>>>> f8197da1
            let mut vcpu_list = Vec::with_capacity(config.cpu_count);
            for id in 0..config.cpu_count {
                vcpu_list.push(VCpu::new(
                    id,
                    0,
                    0,
                    config.cpu_config.arch_config.create_config,
                )?);
            }

            Self {
                inner_const: AxVMInnerConst {
                    id,
                    ept_root,
                    vcpu_list: vcpu_list.into_boxed_slice(),
                    device_list: UnsafeCell::new(AxArchDeviceList::<H>::new()),
                },
                inner_mut: AxVMInnerMut {
                    npt_root,
                    _marker: core::marker::PhantomData,
                },
            }
        });

        info!("VM created: id={}", result.id());
        for vcpu in result.vcpu_list() {
            let entry = if vcpu.id() == 0 {
                config.cpu_config.bsp_entry
            } else {
                config.cpu_config.ap_entry
            };
            vcpu.setup(
                entry,
                result.ept_root(),
                config.cpu_config.arch_config.setup_config,
            )?;
        }
        info!("VM setup: id={}", result.id());

        Ok(result)
    }

    #[inline]
    pub fn id(&self) -> usize {
        self.inner_const.id
    }

    #[inline]
    pub fn vcpu(&self, vcpu_id: usize) -> Option<&VCpu<H>> {
        self.vcpu_list().get(vcpu_id)
    }

    #[inline]
    pub fn vcpu_list(&self) -> &[VCpu<H>] {
        &self.inner_const.vcpu_list
    }

<<<<<<< HEAD
    pub fn ept_root(&self) -> HostPhysAddr {
        self.inner_const.ept_root
=======
    #[inline]
    fn init_vcpu(&self) -> AxResult {
        for vcpu in self.vcpu_list() {
            vcpu.init()?;
            vcpu.bind()?;
        }

        Ok(())
    }

    pub fn ept_root(&self) -> HostPhysAddr {
        self.inner_mut.npt_root
>>>>>>> f8197da1
    }

    pub fn boot(&self) -> AxResult {
        if !has_hardware_support() {
            ax_err!(Unsupported, "Hardware does not support virtualization")
        } else {
            self.run_vcpu(0)
        }
    }

    pub fn get_device_list(&self) -> &mut AxArchDeviceList<H> {
        unsafe { &mut *self.inner_const.device_list.get() }
    }

    pub fn run_vcpu(&self, vcpu_id: usize) -> AxResult {
        let vcpu = self
            .vcpu(vcpu_id)
            .ok_or_else(|| ax_err_type!(InvalidInput, "Invalid vcpu_id"))?;
        vcpu.bind()?;
        loop {
            // todo: device access
            let exit_reason = vcpu.run()?;
            let device_list = self.get_device_list();
            device_list.vmexit_handler(vcpu.get_arch_vcpu(), exit_reason);
        }
        vcpu.unbind()
    }
}<|MERGE_RESOLUTION|>--- conflicted
+++ resolved
@@ -1,26 +1,17 @@
 use alloc::boxed::Box;
 use alloc::sync::Arc;
 use alloc::vec::Vec;
-<<<<<<< HEAD
 use axerrno::{ax_err, ax_err_type, AxResult};
-=======
-use axerrno::{ax_err, AxResult};
-use page_table::PagingIf;
->>>>>>> f8197da1
 
 use crate::arch::AxArchDeviceList;
 use crate::arch::AxArchVCpuImpl;
 use crate::config::AxVMConfig;
 use crate::{has_hardware_support, AxVMHal, HostPhysAddr};
-<<<<<<< HEAD
 use axvcpu::AxVCpu;
 use core::cell::UnsafeCell;
 
 #[allow(type_alias_bounds)] // we know the bound is not enforced here, we keep it for clarity
 type VCpu<H: AxVMHal> = AxVCpu<AxArchVCpuImpl<H>>;
-=======
-use crate::AxNestedPageTable;
->>>>>>> f8197da1
 
 struct AxVMInnerConst<H: AxVMHal> {
     id: usize,
@@ -43,14 +34,9 @@
 }
 
 impl<H: AxVMHal> AxVM<H> {
-<<<<<<< HEAD
     // TODO: move guest memory mapping to AxVMConfig, and store GuestPhysMemorySet in AxVM
     pub fn new(config: AxVMConfig<H>, id: usize, ept_root: HostPhysAddr) -> AxResult<Arc<Self>> {
         let result = Arc::new({
-=======
-    pub fn new(config: AxVMConfig, id: usize, npt_root: HostPhysAddr) -> AxResult<Arc<Self>> {
-        let result = Arc::new_cyclic(|weak_self| {
->>>>>>> f8197da1
             let mut vcpu_list = Vec::with_capacity(config.cpu_count);
             for id in 0..config.cpu_count {
                 vcpu_list.push(VCpu::new(
@@ -108,23 +94,8 @@
         &self.inner_const.vcpu_list
     }
 
-<<<<<<< HEAD
     pub fn ept_root(&self) -> HostPhysAddr {
         self.inner_const.ept_root
-=======
-    #[inline]
-    fn init_vcpu(&self) -> AxResult {
-        for vcpu in self.vcpu_list() {
-            vcpu.init()?;
-            vcpu.bind()?;
-        }
-
-        Ok(())
-    }
-
-    pub fn ept_root(&self) -> HostPhysAddr {
-        self.inner_mut.npt_root
->>>>>>> f8197da1
     }
 
     pub fn boot(&self) -> AxResult {
