--- conflicted
+++ resolved
@@ -152,51 +152,30 @@
             }
         }
 
-<<<<<<< HEAD
+        let mut pt_dev_region = Vec::new();
         for pt_device in config.pass_through_devices() {
             info!(
-                "Setting up passthrough device memory region: [{:#x}~{:#x}] -> [{:#x}~{:#x}]",
+                "PT dev {:?} region: [{:#x}~{:#x}] -> [{:#x}~{:#x}]",
+                pt_device.name,
                 pt_device.base_gpa,
                 pt_device.base_gpa + pt_device.length,
                 pt_device.base_hpa,
                 pt_device.base_hpa + pt_device.length
             );
-
-            address_space.map_linear(
-                GuestPhysAddr::from(pt_device.base_gpa),
-                HostPhysAddr::from(pt_device.base_hpa),
-                pt_device.length,
-                MappingFlags::DEVICE | MappingFlags::READ | MappingFlags::WRITE,
-            )?;
-        }
-
-        let mut devices = axdevice::AxVmDevices::new(AxVmDeviceConfig {
-            emu_configs: config.emu_devices().to_vec(),
-        });
-=======
-            let mut pt_dev_region = Vec::new();
-            for pt_device in config.pass_through_devices() {
-                info!(
-                    "PT dev {:?} region: [{:#x}~{:#x}] -> [{:#x}~{:#x}]",
-                    pt_device.name,
-                    pt_device.base_gpa,
-                    pt_device.base_gpa + pt_device.length,
-                    pt_device.base_hpa,
-                    pt_device.base_hpa + pt_device.length
-                );
-                // Align the base address and length to 4K boundaries.
-                pt_dev_region.push((
-                    align_down_4k(pt_device.base_gpa),
-                    align_up_4k(pt_device.length),
-                ));
-            }
-
-            pt_dev_region.sort_by_key(|(gpa, _)| *gpa);
-
-            // Merge overlapping regions.
-            let pt_dev_region = pt_dev_region.into_iter().fold(
-                Vec::<(usize, usize)>::new(),
-                |mut acc, (gpa, len)| {
+            // Align the base address and length to 4K boundaries.
+            pt_dev_region.push((
+                align_down_4k(pt_device.base_gpa),
+                align_up_4k(pt_device.length),
+            ));
+        }
+
+        pt_dev_region.sort_by_key(|(gpa, _)| *gpa);
+
+        // Merge overlapping regions.
+        let pt_dev_region =
+            pt_dev_region
+                .into_iter()
+                .fold(Vec::<(usize, usize)>::new(), |mut acc, (gpa, len)| {
                     if let Some(last) = acc.last_mut() {
                         if last.0 + last.1 >= gpa {
                             // Merge with the last region.
@@ -208,18 +187,20 @@
                         acc.push((gpa, len));
                     }
                     acc
-                },
-            );
-
-            for (gpa, len) in &pt_dev_region {
-                address_space.map_linear(
-                    GuestPhysAddr::from(*gpa),
-                    HostPhysAddr::from(*gpa),
-                    *len,
-                    MappingFlags::DEVICE | MappingFlags::READ | MappingFlags::WRITE,
-                )?;
-            }
->>>>>>> 20699363
+                });
+
+        for (gpa, len) in &pt_dev_region {
+            address_space.map_linear(
+                GuestPhysAddr::from(*gpa),
+                HostPhysAddr::from(*gpa),
+                *len,
+                MappingFlags::DEVICE | MappingFlags::READ | MappingFlags::WRITE,
+            )?;
+        }
+
+        let mut devices = axdevice::AxVmDevices::new(AxVmDeviceConfig {
+            emu_configs: config.emu_devices().to_vec(),
+        });
 
         #[cfg(target_arch = "aarch64")]
         {
