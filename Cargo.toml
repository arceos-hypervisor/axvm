--- conflicted
+++ resolved
@@ -38,7 +38,6 @@
 x86_64 = "0.14"
 raw-cpuid = "11.0"
 
-<<<<<<< HEAD
 [target.'cfg(target_arch = "riscv64")'.dependencies]
 riscv = { git = "https://github.com/rcore-os/riscv", features = ["inline-asm"] }
 riscv-decode = { git = "https://github.com/KuangjuX/riscv-decode.git" }
@@ -46,12 +45,10 @@
 sbi-rt = {version = "0.0.2", features = ["integer-impls", "legacy"]}
 tock-registers = "0.8.1"
 memoffset = { version = ">=0.6.5", features = ["unstable_const"] }
-=======
 
 [target.'cfg(target_arch = "aarch64")'.dependencies]
 cortex-a = "8.1.1"
 aarch64-cpu = "9.3"
 smccc = "0.1.1"
 tock-registers = "0.8"
-spin = "0.9"
->>>>>>> f8197da1
+spin = "0.9"