[package]
name = "axvm"
version = "0.1.0"
edition = "2024"

[features]
default = ["vmx"]
vmx = []

[dependencies]
log = "0.4"
cfg-if = "1.0"
spin = "0.9"

# System independent crates provided by ArceOS.
axerrno = "0.1.0"
cpumask = "0.1.0"
# kspin = "0.1.0"
memory_addr = "0.3.1"
page_table_entry = { version = "0.5", features = ["arm-el2"] }
page_table_multiarch = "0.5"
<<<<<<< HEAD
percpu = { version = "0.2", features = ["arm-el2"] }
=======
percpu = { version = "0.2.0", features = ["arm-el2"] }
>>>>>>> 69b48a93

# System dependent modules provided by ArceOS-Hypervisor.
axvcpu = { git = "https://github.com/arceos-hypervisor/axvcpu.git", branch = "inject_interrupt" }
axaddrspace = { git = "https://github.com/arceos-hypervisor/axaddrspace.git" }
axdevice = { git = "https://github.com/arceos-hypervisor/axdevice.git", branch = "inject_interrupt" }
axdevice_base = { git = "https://github.com/arceos-hypervisor/axdevice_crates.git", branch = "inject_interrupt" }
axvmconfig = { git = "https://github.com/arceos-hypervisor/axvmconfig.git", default-features = false }

[target.'cfg(target_arch = "x86_64")'.dependencies]
x86_vcpu = { git = "https://github.com/arceos-hypervisor/x86_vcpu.git", branch = "inject_interrupt" }

[target.'cfg(target_arch = "riscv64")'.dependencies]
riscv_vcpu = { git = "https://github.com/arceos-hypervisor/riscv_vcpu.git", branch = "inject_interrupt" }

[target.'cfg(target_arch = "aarch64")'.dependencies]
arm_vcpu = { git = "https://github.com/arceos-hypervisor/arm_vcpu.git", branch = "debin/timer_api"}

[patch."https://github.com/arceos-hypervisor/arm_vcpu.git"]
arm_vcpu = { path = "../arm_vcpu" }

[patch."https://github.com/arceos-hypervisor/arm_vgic.git"]
arm_vgic = { path = "../arm_vgic" }<|MERGE_RESOLUTION|>--- conflicted
+++ resolved
@@ -19,11 +19,7 @@
 memory_addr = "0.3.1"
 page_table_entry = { version = "0.5", features = ["arm-el2"] }
 page_table_multiarch = "0.5"
-<<<<<<< HEAD
-percpu = { version = "0.2", features = ["arm-el2"] }
-=======
 percpu = { version = "0.2.0", features = ["arm-el2"] }
->>>>>>> 69b48a93
 
 # System dependent modules provided by ArceOS-Hypervisor.
 axvcpu = { git = "https://github.com/arceos-hypervisor/axvcpu.git", branch = "inject_interrupt" }
